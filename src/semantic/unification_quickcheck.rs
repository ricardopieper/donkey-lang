--- conflicted
+++ resolved
@@ -1,40 +1,18 @@
-<<<<<<< HEAD
 #[cfg(test)]
-mod test {
+mod tests {
     use quickcheck::{Arbitrary, Gen};
-
-    #[cfg(test)]
-=======
-
-
-#[cfg(test)]
-mod tests { 
-    use quickcheck::{Arbitrary, Gen};
-
-
->>>>>>> ce54e329
     extern crate quickcheck;
 
     use crate::{
         interner::InternedString,
-<<<<<<< HEAD
         semantic::{
             hir::{MonoType, NodeIndex, TypeVariable},
             typer::Typer,
         },
-=======
->>>>>>> ce54e329
         types::{
             diagnostics::RootElementType,
             type_constructor_db::{TypeConstructorDatabase, TypeConstructorId},
         },
-<<<<<<< HEAD
-=======
-        semantic::{
-            hir::{MonoType, NodeIndex, TypeVariable},
-            typer::Typer,
-        }
->>>>>>> ce54e329
     };
 
     impl Arbitrary for TypeVariable {
